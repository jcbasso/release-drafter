--- conflicted
+++ resolved
@@ -4,20 +4,13 @@
 const { DEFAULT_CONFIG } = require('./default-config')
 const { validateReplacers } = require('./template')
 
-<<<<<<< HEAD
-const makeVersionResolverGroup = versionKey => {
+const makeVersionResolverGroup = (versionKey) => {
   return Joi.object({
-    labels: Joi.array()
-      .items(Joi.string())
-      .single()
-      .default([versionKey])
+    labels: Joi.array().items(Joi.string()).single().default([versionKey]),
   }).default(DEFAULT_CONFIG['version-resolver'][versionKey])
 }
 
-const schema = context => {
-=======
 const schema = (context) => {
->>>>>>> b91273d7
   const defaultBranch = _.get(
     context,
     'payload.repository.default_branch',
@@ -92,9 +85,7 @@
         major: makeVersionResolverGroup('major'),
         minor: makeVersionResolverGroup('minor'),
         patch: makeVersionResolverGroup('patch'),
-        default: Joi.string()
-          .valid('major', 'minor', 'patch')
-          .default('patch')
+        default: Joi.string().valid('major', 'minor', 'patch').default('patch'),
       })
       .default(DEFAULT_CONFIG['version-resolver']),
 
