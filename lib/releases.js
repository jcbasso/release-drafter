const compareVersions = require('compare-versions')

const { getVersionInfo } = require('./versions')
const { template } = require('./template')
const log = require('./log')

const sortReleases = (releases) => {
  // For semver, we find the greatest release number
  // For non-semver, we use the most recently merged
  try {
    return releases.sort((r1, r2) => compareVersions(r1.tag_name, r2.tag_name))
  } catch (error) {
    return releases.sort(
      (r1, r2) => new Date(r1.created_at) - new Date(r2.created_at)
    )
  }
}

module.exports.findReleases = async ({ app, context }) => {
  let releases = await context.github.paginate(
    context.github.repos.listReleases.endpoint.merge(
      context.repo({
        per_page: 100,
      })
    )
  )

  log({ app, context, message: `Found ${releases.length} releases` })

  const sortedPublishedReleases = sortReleases(releases.filter((r) => !r.draft))
  const draftRelease = releases.find((r) => r.draft)
  const lastRelease =
    sortedPublishedReleases[sortedPublishedReleases.length - 1]

  if (draftRelease) {
    log({ app, context, message: `Draft release: ${draftRelease.tag_name}` })
  } else {
    log({ app, context, message: `No draft release found` })
  }

  if (lastRelease) {
    log({ app, context, message: `Last release: ${lastRelease.tag_name}` })
  } else {
    log({ app, context, message: `No last release found` })
  }

  return { draftRelease, lastRelease }
}

const contributorsSentence = ({ commits, pullRequests }) => {
  const contributors = new Set()

  commits.forEach((commit) => {
    if (commit.author.user) {
      contributors.add(`@${commit.author.user.login}`)
    } else {
      contributors.add(commit.author.name)
    }
  })

  pullRequests.forEach((pullRequest) => {
    if (pullRequest.author) {
      contributors.add(`@${pullRequest.author.login}`)
    }
  })

  const sortedContributors = Array.from(contributors).sort()
  if (sortedContributors.length > 1) {
    return (
      sortedContributors.slice(0, sortedContributors.length - 1).join(', ') +
      ' and ' +
      sortedContributors.slice(-1)
    )
  } else {
    return sortedContributors[0]
  }
}

const getFilterExcludedPullRequests = (excludeLabels) => {
  return (pullRequest) => {
    const labels = pullRequest.labels.nodes
    if (labels.some((label) => excludeLabels.includes(label.name))) {
      return false
    }
    return true
  }
}

const getFilterIncludedPullRequests = (includeLabels) => {
  return (pullRequest) => {
    const labels = pullRequest.labels.nodes
    if (
      includeLabels.length == 0 ||
      labels.some((label) => includeLabels.includes(label.name))
    ) {
      return true
    }
    return false
  }
}

const categorizePullRequests = (pullRequests, config) => {
  const {
    'exclude-labels': excludeLabels,
    'include-labels': includeLabels,
    categories,
  } = config
  const allCategoryLabels = categories.flatMap((category) => category.labels)
  const uncategorizedPullRequests = []
  const categorizedPullRequests = [...categories].map((category) => {
    return { ...category, pullRequests: [] }
  })

  const filterUncategorizedPullRequests = (pullRequest) => {
    const labels = pullRequest.labels.nodes

    if (
      labels.length === 0 ||
      !labels.some((label) => allCategoryLabels.includes(label.name))
    ) {
      uncategorizedPullRequests.push(pullRequest)
      return false
    }
    return true
  }

  // we only want pull requests that have yet to be categorized
  const filteredPullRequests = pullRequests
    .filter(getFilterExcludedPullRequests(excludeLabels))
    .filter(getFilterIncludedPullRequests(includeLabels))
    .filter(filterUncategorizedPullRequests)

  categorizedPullRequests.map((category) => {
    filteredPullRequests.map((pullRequest) => {
      // lets categorize some pull request based on labels
      // note that having the same label in multiple categories
      // then it is intended to "duplicate" the pull request into each category
      const labels = pullRequest.labels.nodes
      if (labels.some((label) => category.labels.includes(label.name))) {
        category.pullRequests.push(pullRequest)
      }
    })
  })

  return [uncategorizedPullRequests, categorizedPullRequests]
}

const generateChangeLog = (mergedPullRequests, config) => {
  if (mergedPullRequests.length === 0) {
    return config['no-changes-template']
  }

  const [
    uncategorizedPullRequests,
    categorizedPullRequests,
  ] = categorizePullRequests(mergedPullRequests, config)

  const pullRequestToString = (pullRequests) =>
    pullRequests
      .map((pullRequest) =>
        template(config['change-template'], {
          $TITLE: pullRequest.title,
          $NUMBER: pullRequest.number,
          $AUTHOR: pullRequest.author ? pullRequest.author.login : 'ghost',
          $BODY: pullRequest.body,
        })
      )
      .join('\n')

  const changeLog = []

  if (uncategorizedPullRequests.length) {
    changeLog.push(pullRequestToString(uncategorizedPullRequests))
    changeLog.push('\n\n')
  }

  categorizedPullRequests.map((category, index) => {
    if (category.pullRequests.length) {
      changeLog.push(`## ${category.title}\n\n`)

      changeLog.push(pullRequestToString(category.pullRequests))

      if (index + 1 !== categorizedPullRequests.length) changeLog.push('\n\n')
    }
  })

  return changeLog.join('').trim()
}

const resolveVersionKeyIncrement = (mergedPullRequests, config) => {
  const priorityMap = {
    patch: 1,
    minor: 2,
    major: 3,
  }
  const labelToKeyMap = Object.fromEntries(
    Object.keys(priorityMap)
      .flatMap((key) => [
        config['version-resolver'][key].labels.map((label) => [label, key]),
      ])
      .flat()
  )
  const keys = mergedPullRequests
    .filter(getFilterExcludedPullRequests(config['exclude-labels']))
    .filter(getFilterIncludedPullRequests(config['include-labels']))
    .flatMap((pr) => pr.labels.nodes.map((node) => labelToKeyMap[node.name]))
    .filter(Boolean)
  const keyPriorities = keys.map((key) => priorityMap[key])
  const priority = Math.max(...keyPriorities)
  const versionKey = Object.keys(priorityMap).find(
    (key) => priorityMap[key] === priority
  )
  return versionKey || config['version-resolver'].default
}

module.exports.generateReleaseInfo = ({
  commits,
  config,
  lastRelease,
  mergedPullRequests,
  version = undefined,
  tag = undefined,
  name = undefined,
<<<<<<< HEAD
  isPreRelease,
  shouldDraft
=======
>>>>>>> 683b793c
}) => {
  let body = config.template

  body = template(
    body,
    {
      $PREVIOUS_TAG: lastRelease ? lastRelease.tag_name : '',
      $CHANGES: generateChangeLog(mergedPullRequests, config),
      $CONTRIBUTORS: contributorsSentence({
        commits,
        pullRequests: mergedPullRequests,
      }),
    },
    config.replacers
  )

  const versionInfo = getVersionInfo(
    lastRelease,
    config['version-template'],
    // Use the first override parameter to identify
    // a version, from the most accurate to the least
    version || tag || name,
    resolveVersionKeyIncrement(mergedPullRequests, config)
  )

  if (versionInfo) {
    body = template(body, versionInfo)
  }

  if (tag === undefined) {
    tag = versionInfo ? template(config['tag-template'] || '', versionInfo) : ''
  }

  if (name === undefined) {
    name = versionInfo
      ? template(config['name-template'] || '', versionInfo)
      : ''
  }

  return {
    name,
    tag,
    body,
<<<<<<< HEAD
    prerelease: isPreRelease,
    draft: shouldDraft
  }
}

module.exports.createRelease = ({ context, releaseInfo }) => {
=======
  }
}

module.exports.createRelease = ({
  context,
  releaseInfo,
  shouldDraft,
  config,
}) => {
>>>>>>> 683b793c
  return context.github.repos.createRelease(
    context.repo({
      name: releaseInfo.name,
      tag_name: releaseInfo.tag,
      body: releaseInfo.body,
<<<<<<< HEAD
      draft: releaseInfo.draft,
      prerelease: releaseInfo.prerelease
    })
  )
}

module.exports.updateRelease = ({ context, draftRelease, releaseInfo }) => {
=======
      draft: shouldDraft,
      prerelease: config.prerelease,
    })
  )
}

module.exports.updateRelease = ({
  context,
  draftRelease,
  releaseInfo,
  shouldDraft,
}) => {
>>>>>>> 683b793c
  const updateReleaseParams = updateDraftReleaseParams({
    name: releaseInfo.name || draftRelease.name,
    tag_name: releaseInfo.tag || draftRelease.tag_name,
  })

  return context.github.repos.updateRelease(
    context.repo({
      release_id: draftRelease.id,
      body: releaseInfo.body,
<<<<<<< HEAD
      draft: releaseInfo.draft,
      prerelease: releaseInfo.prerelease,
      ...updateReleaseParams
=======
      draft: shouldDraft,
      ...updateReleaseParams,
>>>>>>> 683b793c
    })
  )
}

function updateDraftReleaseParams(params) {
  const updateReleaseParams = { ...params }

  // Let GitHub figure out `name` and `tag_name` if undefined
  if (!updateReleaseParams.name) {
    delete updateReleaseParams.name
  }
  if (!updateReleaseParams.tag_name) {
    delete updateReleaseParams.tag_name
  }

  return updateReleaseParams
}<|MERGE_RESOLUTION|>--- conflicted
+++ resolved
@@ -221,11 +221,8 @@
   version = undefined,
   tag = undefined,
   name = undefined,
-<<<<<<< HEAD
   isPreRelease,
-  shouldDraft
-=======
->>>>>>> 683b793c
+  shouldDraft,
 }) => {
   let body = config.template
 
@@ -269,51 +266,24 @@
     name,
     tag,
     body,
-<<<<<<< HEAD
     prerelease: isPreRelease,
-    draft: shouldDraft
+    draft: shouldDraft,
   }
 }
 
 module.exports.createRelease = ({ context, releaseInfo }) => {
-=======
-  }
-}
-
-module.exports.createRelease = ({
-  context,
-  releaseInfo,
-  shouldDraft,
-  config,
-}) => {
->>>>>>> 683b793c
   return context.github.repos.createRelease(
     context.repo({
       name: releaseInfo.name,
       tag_name: releaseInfo.tag,
       body: releaseInfo.body,
-<<<<<<< HEAD
       draft: releaseInfo.draft,
-      prerelease: releaseInfo.prerelease
+      prerelease: releaseInfo.prerelease,
     })
   )
 }
 
 module.exports.updateRelease = ({ context, draftRelease, releaseInfo }) => {
-=======
-      draft: shouldDraft,
-      prerelease: config.prerelease,
-    })
-  )
-}
-
-module.exports.updateRelease = ({
-  context,
-  draftRelease,
-  releaseInfo,
-  shouldDraft,
-}) => {
->>>>>>> 683b793c
   const updateReleaseParams = updateDraftReleaseParams({
     name: releaseInfo.name || draftRelease.name,
     tag_name: releaseInfo.tag || draftRelease.tag_name,
@@ -323,14 +293,9 @@
     context.repo({
       release_id: draftRelease.id,
       body: releaseInfo.body,
-<<<<<<< HEAD
       draft: releaseInfo.draft,
       prerelease: releaseInfo.prerelease,
-      ...updateReleaseParams
-=======
-      draft: shouldDraft,
       ...updateReleaseParams,
->>>>>>> 683b793c
     })
   )
 }
