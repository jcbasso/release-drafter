const compareVersions = require('compare-versions')

const { getVersionInfo } = require('./versions')
const { template } = require('./template')
const log = require('./log')

const sortReleases = (releases) => {
  // For semver, we find the greatest release number
  // For non-semver, we use the most recently merged
  try {
    return releases.sort((r1, r2) => compareVersions(r1.tag_name, r2.tag_name))
  } catch (error) {
    return releases.sort(
      (r1, r2) => new Date(r1.published_at) - new Date(r2.published_at)
    )
  }
}

module.exports.findReleases = async ({ app, context }) => {
  let releases = await context.github.paginate(
    context.github.repos.listReleases.endpoint.merge(
      context.repo({
        per_page: 100,
      })
    )
  )

  log({ app, context, message: `Found ${releases.length} releases` })

  const sortedPublishedReleases = sortReleases(releases.filter((r) => !r.draft))
  const draftRelease = releases.find((r) => r.draft)
  const lastRelease =
    sortedPublishedReleases[sortedPublishedReleases.length - 1]

  if (draftRelease) {
    log({ app, context, message: `Draft release: ${draftRelease.tag_name}` })
  } else {
    log({ app, context, message: `No draft release found` })
  }

  if (lastRelease) {
    log({ app, context, message: `Last release: ${lastRelease.tag_name}` })
  } else {
    log({ app, context, message: `No last release found` })
  }

  return { draftRelease, lastRelease }
}

const contributorsSentence = ({ commits, pullRequests }) => {
  const contributors = new Set()

  commits.forEach((commit) => {
    if (commit.author.user) {
      contributors.add(`@${commit.author.user.login}`)
    } else {
      contributors.add(commit.author.name)
    }
  })

  pullRequests.forEach((pullRequest) => {
    if (pullRequest.author) {
      contributors.add(`@${pullRequest.author.login}`)
    }
  })

  const sortedContributors = Array.from(contributors).sort()
  if (sortedContributors.length > 1) {
    return (
      sortedContributors.slice(0, sortedContributors.length - 1).join(', ') +
      ' and ' +
      sortedContributors.slice(-1)
    )
  } else {
    return sortedContributors[0]
  }
}

const getFilterExcludedPullRequests = excludeLabels => {
  return pullRequest => {
    const labels = pullRequest.labels.nodes
    if (labels.some(label => excludeLabels.includes(label.name))) {
      return false
    }
    return true
  }
}

const categorizePullRequests = (pullRequests, config) => {
  const { 
    'exclude-labels': excludeLabels,
    'include-labels': includeLabels,
    categories 
  } = config
  const allCategoryLabels = categories.flatMap(category => category.labels)
  const uncategorizedPullRequests = []
  const categorizedPullRequests = [...categories].map((category) => {
    return { ...category, pullRequests: [] }
  })

<<<<<<< HEAD
  const filterExcludedPullRequests = getFilterExcludedPullRequests(
    excludeLabels
  )
=======
  const filterExcludedPullRequests = (pullRequest) => {
    const labels = pullRequest.labels.nodes

    if (labels.some((label) => excludeLabels.includes(label.name))) {
      return false
    }
    return true
  }
>>>>>>> b91273d7

  const filterIncludedPullRequests = pullRequest => {
    const labels = pullRequest.labels.nodes

    if (includeLabels.length == 0 ||
        labels.some(label => includeLabels.includes(label.name))) {
      return true
    }
    return false
  }

  const filterUncategorizedPullRequests = pullRequest => {
    const labels = pullRequest.labels.nodes

    if (
      labels.length === 0 ||
      !labels.some((label) => allCategoryLabels.includes(label.name))
    ) {
      uncategorizedPullRequests.push(pullRequest)
      return false
    }
    return true
  }

  // we only want pull requests that have yet to be categorized
  const filteredPullRequests = pullRequests
    .filter(filterExcludedPullRequests)
    .filter(filterIncludedPullRequests)
    .filter(filterUncategorizedPullRequests)

  categorizedPullRequests.map((category) => {
    filteredPullRequests.map((pullRequest) => {
      // lets categorize some pull request based on labels
      // note that having the same label in multiple categories
      // then it is intended to "duplicate" the pull request into each category
      const labels = pullRequest.labels.nodes
      if (labels.some((label) => category.labels.includes(label.name))) {
        category.pullRequests.push(pullRequest)
      }
    })
  })

  return [uncategorizedPullRequests, categorizedPullRequests]
}

const generateChangeLog = (mergedPullRequests, config) => {
  if (mergedPullRequests.length === 0) {
    return config['no-changes-template']
  }

  const [
    uncategorizedPullRequests,
    categorizedPullRequests,
  ] = categorizePullRequests(mergedPullRequests, config)

  const pullRequestToString = (pullRequests) =>
    pullRequests
      .map((pullRequest) =>
        template(config['change-template'], {
          $TITLE: pullRequest.title,
          $NUMBER: pullRequest.number,
          $AUTHOR: pullRequest.author ? pullRequest.author.login : 'ghost',
          $BODY: pullRequest.body,
        })
      )
      .join('\n')

  const changeLog = []

  if (uncategorizedPullRequests.length) {
    changeLog.push(pullRequestToString(uncategorizedPullRequests))
    changeLog.push('\n\n')
  }

  categorizedPullRequests.map((category, index) => {
    if (category.pullRequests.length) {
      changeLog.push(`## ${category.title}\n\n`)

      changeLog.push(pullRequestToString(category.pullRequests))

      if (index + 1 !== categorizedPullRequests.length) changeLog.push('\n\n')
    }
  })

  return changeLog.join('').trim()
}

const resolveVersionKeyIncrement = (mergedPullRequests, config) => {
  const priorityMap = {
    patch: 1,
    minor: 2,
    major: 3
  }
  const labelToKeyMap = Object.fromEntries(
    Object.keys(priorityMap)
      .flatMap(key => [
        config['version-resolver'][key].labels.map(label => [label, key])
      ])
      .flat()
  )
  const keys = mergedPullRequests
    .filter(getFilterExcludedPullRequests(config['exclude-labels']))
    .flatMap(pr => pr.labels.nodes.map(node => labelToKeyMap[node.name]))
    .filter(Boolean)
  const keyPriorities = keys.map(key => priorityMap[key])
  const priority = Math.max(...keyPriorities)
  const versionKey = Object.keys(priorityMap).find(
    key => priorityMap[key] === priority
  )
  return versionKey || config['version-resolver'].default
}

module.exports.generateReleaseInfo = ({
  commits,
  config,
  lastRelease,
  mergedPullRequests,
  version = undefined,
  tag = undefined,
  name = undefined,
}) => {
  let body = config.template

  body = template(
    body,
    {
      $PREVIOUS_TAG: lastRelease ? lastRelease.tag_name : '',
      $CHANGES: generateChangeLog(mergedPullRequests, config),
      $CONTRIBUTORS: contributorsSentence({
        commits,
        pullRequests: mergedPullRequests,
      }),
    },
    config.replacers
  )

  const versionInfo = getVersionInfo(
    lastRelease,
    config['version-template'],
    // Use the first override parameter to identify
    // a version, from the most accurate to the least
    version || tag || name,
    resolveVersionKeyIncrement(mergedPullRequests, config)
  )

  if (versionInfo) {
    body = template(body, versionInfo)
  }

  if (tag === undefined) {
    tag = versionInfo ? template(config['tag-template'] || '', versionInfo) : ''
  }

  if (name === undefined) {
    name = versionInfo
      ? template(config['name-template'] || '', versionInfo)
      : ''
  }

  return {
    name,
    tag,
    body,
  }
}

module.exports.createRelease = ({
  context,
  releaseInfo,
  shouldDraft,
  config,
}) => {
  return context.github.repos.createRelease(
    context.repo({
      name: releaseInfo.name,
      tag_name: releaseInfo.tag,
      body: releaseInfo.body,
      draft: shouldDraft,
      prerelease: config.prerelease,
    })
  )
}

module.exports.updateRelease = ({
  context,
  draftRelease,
  releaseInfo,
  shouldDraft,
  config,
}) => {
  const updateReleaseParams = updateDraftReleaseParams({
    name: releaseInfo.name || draftRelease.name,
    tag_name: releaseInfo.tag || draftRelease.tag_name,
  })

  return context.github.repos.updateRelease(
    context.repo({
      release_id: draftRelease.id,
      body: releaseInfo.body,
      draft: shouldDraft,
      ...updateReleaseParams,
    })
  )
}

function updateDraftReleaseParams(params) {
  const updateReleaseParams = { ...params }

  // Let GitHub figure out `name` and `tag_name` if undefined
  if (!updateReleaseParams.name) {
    delete updateReleaseParams.name
  }
  if (!updateReleaseParams.tag_name) {
    delete updateReleaseParams.tag_name
  }

  return updateReleaseParams
}<|MERGE_RESOLUTION|>--- conflicted
+++ resolved
@@ -76,10 +76,10 @@
   }
 }
 
-const getFilterExcludedPullRequests = excludeLabels => {
-  return pullRequest => {
+const getFilterExcludedPullRequests = (excludeLabels) => {
+  return (pullRequest) => {
     const labels = pullRequest.labels.nodes
-    if (labels.some(label => excludeLabels.includes(label.name))) {
+    if (labels.some((label) => excludeLabels.includes(label.name))) {
       return false
     }
     return true
@@ -87,43 +87,34 @@
 }
 
 const categorizePullRequests = (pullRequests, config) => {
-  const { 
+  const {
     'exclude-labels': excludeLabels,
     'include-labels': includeLabels,
-    categories 
+    categories,
   } = config
-  const allCategoryLabels = categories.flatMap(category => category.labels)
+  const allCategoryLabels = categories.flatMap((category) => category.labels)
   const uncategorizedPullRequests = []
   const categorizedPullRequests = [...categories].map((category) => {
     return { ...category, pullRequests: [] }
   })
 
-<<<<<<< HEAD
   const filterExcludedPullRequests = getFilterExcludedPullRequests(
     excludeLabels
   )
-=======
-  const filterExcludedPullRequests = (pullRequest) => {
+
+  const filterIncludedPullRequests = (pullRequest) => {
     const labels = pullRequest.labels.nodes
 
-    if (labels.some((label) => excludeLabels.includes(label.name))) {
-      return false
-    }
-    return true
-  }
->>>>>>> b91273d7
-
-  const filterIncludedPullRequests = pullRequest => {
-    const labels = pullRequest.labels.nodes
-
-    if (includeLabels.length == 0 ||
-        labels.some(label => includeLabels.includes(label.name))) {
+    if (
+      includeLabels.length == 0 ||
+      labels.some((label) => includeLabels.includes(label.name))
+    ) {
       return true
     }
     return false
   }
 
-  const filterUncategorizedPullRequests = pullRequest => {
+  const filterUncategorizedPullRequests = (pullRequest) => {
     const labels = pullRequest.labels.nodes
 
     if (
@@ -203,23 +194,23 @@
   const priorityMap = {
     patch: 1,
     minor: 2,
-    major: 3
+    major: 3,
   }
   const labelToKeyMap = Object.fromEntries(
     Object.keys(priorityMap)
-      .flatMap(key => [
-        config['version-resolver'][key].labels.map(label => [label, key])
+      .flatMap((key) => [
+        config['version-resolver'][key].labels.map((label) => [label, key]),
       ])
       .flat()
   )
   const keys = mergedPullRequests
     .filter(getFilterExcludedPullRequests(config['exclude-labels']))
-    .flatMap(pr => pr.labels.nodes.map(node => labelToKeyMap[node.name]))
+    .flatMap((pr) => pr.labels.nodes.map((node) => labelToKeyMap[node.name]))
     .filter(Boolean)
-  const keyPriorities = keys.map(key => priorityMap[key])
+  const keyPriorities = keys.map((key) => priorityMap[key])
   const priority = Math.max(...keyPriorities)
   const versionKey = Object.keys(priorityMap).find(
-    key => priorityMap[key] === priority
+    (key) => priorityMap[key] === priority
   )
   return versionKey || config['version-resolver'].default
 }
