const nock = require('nock')
const route = require('nock-knock/lib').default
const { Probot, Octokit } = require('probot')
const getConfigMock = require('./helpers/config-mock')
const releaseDrafter = require('../index')

nock.disableNetConnect()

const cert = `-----BEGIN RSA PRIVATE KEY-----
MIICXQIBAAKBgQC2RTg7dNjQMwPzFwF0gXFRCcRHha4H24PeK7ey6Ij39ay1hy2o
H9NEZOxrmAb0bEBDuECImTsJdpgI6F3OwkJGsOkIH09xTk5tC4fkfY8N7LklK+uM
ndN4+VUXTPSj/U8lQtCd9JnnUL/wXDc46wRJ0AAKsQtUw5n4e44f+aYggwIDAQAB
AoGAW2/cJs+WWNPO3msjGrw5CYtZwPuJ830m6RSLYiAPXj0LuEEpIVdd18i9Zbht
fL61eoN7NEuSd0vcN1PCg4+mSRAb/LoauSO3HXote+6Lhg+y5mVYTNkE0ZAW1zUb
HOelQp9M6Ia/iQFIMykhrNLqMG9xQIdLH8BDGuqTE+Eh8jkCQQDyR6qfowD64H09
oYJI+QbsE7yDOnG68tG7g9h68Mp089YuQ43lktz0q3fhC7BhBuSnfkBHwMztABuA
Ow1+dP9FAkEAwJeYJYxJN9ron24IePDoZkL0T0faIWIX2htZH7kJODs14OP+YMVO
1CPShdTIgFeVp/HlAY2Qqk/do2fzyueZJwJBAN5GvdUjmRyRpJVMfdkxDxa7rLHA
huL7L0wX1B5Gl5fgtVlQhPhgWvLl9V+0d6csyc6Y16R80AWHmbN1ehXQhPkCQGfF
RsV0gT8HRLAiqY4AwDfZe6n8HRw/rnpmoe7l1IHn5W/3aOjbZ04Gvzg9HouIpaqI
O8xKathZkCKrsEBz6aECQQCLgqOCJz4MGIVHP4vQHgYp8YNZ+RMSfJfZA9AyAsgP
Pc6zWtW2XuNIGHw9pDj7v1yDolm7feBXLg8/u9APwHDy
-----END RSA PRIVATE KEY-----`

describe('release-drafter', () => {
  let probot

  beforeEach(() => {
    probot = new Probot({ id: 179208, cert, Octokit })
    probot.load(releaseDrafter)

    nock('https://api.github.com')
      .post('/app/installations/179208/access_tokens')
      .reply(200, { token: 'test' })
  })

  afterAll(nock.restore)
  afterEach(nock.cleanAll)

  describe('push', () => {
    describe('without a config', () => {
      it('does nothing', async () => {
        nock('https://api.github.com')
          .get(
            '/repos/toolmantim/release-drafter-test-project/contents/.github/release-drafter.yml'
          )
          .reply(404)
          .get('/repos/toolmantim/.github/contents/.github/release-drafter.yml')
          .reply(404)

        await probot.receive({
          name: 'push',
          payload: require('./fixtures/push')
        })
      })
    })

    describe('to a non-master branch', () => {
      it('does nothing', async () => {
        getConfigMock()

        nock('https://api.github.com')
          .post(route('/repos/:owner/:repo/releases'))
          .reply(200, () => {
            throw new Error("Shouldn't create a new release")
          })
          .patch(route('/repos/:owner/:repo/releases/:release_id'))
          .reply(200, () => {
            throw new Error("Shouldn't update an existing release")
          })

        await probot.receive({
          name: 'push',
          payload: require('./fixtures/push-non-master-branch')
        })
      })

      describe('when configured for that branch', () => {
        it('creates a release draft', async () => {
          getConfigMock('config-non-master-branch.yml')

          nock('https://api.github.com')
            .post('/graphql', body =>
              body.query.includes('query findCommitsWithAssociatedPullRequests')
            )
            .reply(200, require('./fixtures/graphql-commits-no-prs.json'))

          nock('https://api.github.com')
            .get('/repos/toolmantim/release-drafter-test-project/releases')
            .query(true)
            .reply(200, [require('./fixtures/release')])
            .post(
              '/repos/toolmantim/release-drafter-test-project/releases',
              body => {
                expect(body).toMatchObject({
                  name: '',
                  tag_name: '',
                  body: `# What's Changed\n\n* No changes\n`,
                  draft: true
                })
                return true
              }
            )
            .reply(200)

          await probot.receive({
            name: 'push',
            payload: require('./fixtures/push-non-master-branch')
          })
        })
      })
    })

    describe('with no past releases', () => {
      it('sets $CHANGES based on all commits, and $PREVIOUS_TAG to blank', async () => {
        getConfigMock('config-previous-tag.yml')

        nock('https://api.github.com')
          .post('/graphql', body =>
            body.query.includes('query findCommitsWithAssociatedPullRequests')
          )
          .reply(200, require('./fixtures/graphql-commits-merge-commit.json'))

        nock('https://api.github.com')
          .get(
            '/repos/toolmantim/release-drafter-test-project/releases?per_page=100'
          )
          .reply(200, [])

        nock('https://api.github.com')
          .post(
            '/repos/toolmantim/release-drafter-test-project/releases',
            body => {
              expect(body).toMatchObject({
                body: `Changes:
* Fixed a bug (#4) @TimonVS
* Implement homepage (#3) @TimonVS
* Add Prettier config (#2) @TimonVS
* Add EditorConfig (#1) @TimonVS

Previous tag: ''
`,
                draft: true,
                tag_name: ''
              })
              return true
            }
          )
          .reply(200)

        const payload = require('./fixtures/push')

        await probot.receive({
          name: 'push',
          payload
        })

        expect.assertions(1)
      })
    })

    describe('with past releases', () => {
      it('creates a new draft listing the changes', async () => {
        getConfigMock()

        nock('https://api.github.com')
          .get(
            '/repos/toolmantim/release-drafter-test-project/releases?per_page=100'
          )
          .reply(200, [
            require('./fixtures/release-2'),
            require('./fixtures/release'),
            require('./fixtures/release-3')
          ])

        nock('https://api.github.com')
          .post('/graphql', body =>
            body.query.includes('query findCommitsWithAssociatedPullRequests')
          )
          .reply(200, require('./fixtures/graphql-commits-merge-commit.json'))

        nock('https://api.github.com')
          .post(
            '/repos/toolmantim/release-drafter-test-project/releases',
            body => {
              expect(body).toMatchObject({
                body: `# What's Changed

* Fixed a bug (#4) @TimonVS
* Implement homepage (#3) @TimonVS
* Add Prettier config (#2) @TimonVS
* Add EditorConfig (#1) @TimonVS
`,
                draft: true,
                tag_name: ''
              })
              return true
            }
          )
          .reply(200)

        await probot.receive({
          name: 'push',
          payload: require('./fixtures/push')
        })

        expect.assertions(1)
      })

      it('makes next versions available as template placeholders', async () => {
        getConfigMock('config-with-next-versioning.yml')

        nock('https://api.github.com')
          .get(
            '/repos/toolmantim/release-drafter-test-project/releases?per_page=100'
          )
          .reply(200, [require('./fixtures/release')])

        nock('https://api.github.com')
          .post('/graphql', body =>
            body.query.includes('query findCommitsWithAssociatedPullRequests')
          )
          .reply(200, require('./fixtures/graphql-commits-merge-commit.json'))

        nock('https://api.github.com')
          .post(
            '/repos/toolmantim/release-drafter-test-project/releases',
            body => {
              expect(body).toMatchObject({
                body: `Placeholder with example. Automatically calculated values are next major=3.0.0, minor=2.1.0, patch=2.0.1`,
                draft: true,
                name: 'v2.0.1 (Code name: Placeholder)',
                tag_name: 'v2.0.1'
              })
              return true
            }
          )
          .reply(200)

        await probot.receive({
          name: 'push',
          payload: require('./fixtures/push')
        })

        expect.assertions(1)
      })

      describe('with custom changes-template config', () => {
        it('creates a new draft using the template', async () => {
          getConfigMock('config-with-changes-templates.yml')

          nock('https://api.github.com')
            .get(
              '/repos/toolmantim/release-drafter-test-project/releases?per_page=100'
            )
            .reply(200, [require('./fixtures/release')])

          nock('https://api.github.com')
            .post('/graphql', body =>
              body.query.includes('query findCommitsWithAssociatedPullRequests')
            )
            .reply(200, require('./fixtures/graphql-commits-merge-commit.json'))

          nock('https://api.github.com')
            .post(
              '/repos/toolmantim/release-drafter-test-project/releases',
              body => {
                expect(body).toMatchObject({
                  body: `* Change: #4 'Fixed a bug' @TimonVS
* Change: #3 'Implement homepage' @TimonVS
* Change: #2 'Add Prettier config' @TimonVS
* Change: #1 'Add EditorConfig' @TimonVS`,
                  draft: true,
                  tag_name: ''
                })
                return true
              }
            )
            .reply(200)

          await probot.receive({
            name: 'push',
            payload: require('./fixtures/push')
          })

          expect.assertions(1)
        })
      })

      describe('with contributors config', () => {
        it('adds the contributors', async () => {
          getConfigMock('config-with-contributors.yml')

          nock('https://api.github.com')
            .get(
              '/repos/toolmantim/release-drafter-test-project/releases?per_page=100'
            )
            .reply(200, [require('./fixtures/release')])

          nock('https://api.github.com')
            .post('/graphql', body =>
              body.query.includes('query findCommitsWithAssociatedPullRequests')
            )
            .reply(200, require('./fixtures/graphql-commits-merge-commit.json'))

          nock('https://api.github.com')
            .post(
              '/repos/toolmantim/release-drafter-test-project/releases',
              body => {
                expect(body).toMatchObject({
                  body: `A big thanks to: @TimonVS and Ada`,
                  draft: true,
                  tag_name: ''
                })
                return true
              }
            )
            .reply(200)

          await probot.receive({
            name: 'push',
            payload: require('./fixtures/push')
          })

          expect.assertions(1)
        })
      })
    })

    describe('with no changes since the last release', () => {
      it('creates a new draft with no changes', async () => {
        getConfigMock()

        nock('https://api.github.com')
          .get(
            '/repos/toolmantim/release-drafter-test-project/releases?per_page=100'
          )
          .reply(200, [
            require('./fixtures/release-2'),
            require('./fixtures/release'),
            require('./fixtures/release-3')
          ])

        nock('https://api.github.com')
          .post('/graphql', body => {
            expect(body.variables.since).toBe(
              require('./fixtures/release-3').published_at
            )
            return body.query.includes(
              'query findCommitsWithAssociatedPullRequests'
            )
          })
          .reply(200, require('./fixtures/graphql-commits-empty.json'))

        nock('https://api.github.com')
          .post(
            '/repos/toolmantim/release-drafter-test-project/releases',
            body => {
              expect(body).toMatchObject({
                body: `# What's Changed

* No changes
`,
                draft: true,
                tag_name: ''
              })
              return true
            }
          )
          .reply(200)

        await probot.receive({
          name: 'push',
          payload: require('./fixtures/push')
        })

        expect.assertions(2)
      })

      describe('with custom no-changes-template config', () => {
        it('creates a new draft with the template', async () => {
          getConfigMock('config-with-changes-templates.yml')

          nock('https://api.github.com')
            .get('/repos/toolmantim/release-drafter-test-project/releases')
            .query(true)
            .reply(200, [])

          nock('https://api.github.com')
            .post('/graphql', body =>
              body.query.includes('query findCommitsWithAssociatedPullRequests')
            )
            .reply(200, require('./fixtures/graphql-commits-empty.json'))

          nock('https://api.github.com')
            .post(
              '/repos/toolmantim/release-drafter-test-project/releases',
              body => {
                expect(body).toMatchObject({
                  body: `* No changes mmkay`,
                  draft: true,
                  tag_name: ''
                })
                return true
              }
            )
            .reply(200)

          await probot.receive({
            name: 'push',
            payload: require('./fixtures/push')
          })

          expect.assertions(1)
        })
      })
    })

    describe('with an existing draft release', () => {
      it('updates the existing release’s body', async () => {
        getConfigMock()

        nock('https://api.github.com')
          .get('/repos/toolmantim/release-drafter-test-project/releases')
          .query(true)
          .reply(200, [require('./fixtures/release-draft.json')])

        nock('https://api.github.com')
          .post('/graphql', body =>
            body.query.includes('query findCommitsWithAssociatedPullRequests')
          )
          .reply(200, require('./fixtures/graphql-commits-merge-commit.json'))

        nock('https://api.github.com')
          .patch(
            '/repos/toolmantim/release-drafter-test-project/releases/11691725',
            body => {
              expect(body).toMatchObject({
                body: `# What's Changed

* Fixed a bug (#4) @TimonVS
* Implement homepage (#3) @TimonVS
* Add Prettier config (#2) @TimonVS
* Add EditorConfig (#1) @TimonVS
`
              })
              return true
            }
          )
          .reply(200)

        await probot.receive({
          name: 'push',
          payload: require('./fixtures/push')
        })

        expect.assertions(1)
      })
    })

    describe('with categories config', () => {
      it('categorizes pull requests', async () => {
        getConfigMock('config-with-categories.yml')

        nock('https://api.github.com')
          .get('/repos/toolmantim/release-drafter-test-project/releases')
          .query(true)
          .reply(200, [require('./fixtures/release')])

        nock('https://api.github.com')
          .post('/graphql', body =>
            body.query.includes('query findCommitsWithAssociatedPullRequests')
          )
          .reply(200, require('./fixtures/graphql-commits-merge-commit.json'))

        nock('https://api.github.com')
          .post(
            '/repos/toolmantim/release-drafter-test-project/releases',
            body => {
              expect(body).toMatchObject({
                body: `# What's Changed

* Add Prettier config (#2) @TimonVS
* Add EditorConfig (#1) @TimonVS

## 🚀 Features

* Implement homepage (#3) @TimonVS

## 🐛 Bug Fixes

* Fixed a bug (#4) @TimonVS
`,
                draft: true,
                tag_name: ''
              })
              return true
            }
          )
          .reply(200)

        await probot.receive({
          name: 'push',
          payload: require('./fixtures/push')
        })

        expect.assertions(1)
      })
    })

    describe('with exclude-labels config', () => {
      it('excludes pull requests', async () => {
        getConfigMock('config-with-exclude-labels.yml')

        nock('https://api.github.com')
          .get('/repos/toolmantim/release-drafter-test-project/releases')
          .query(true)
          .reply(200, [require('./fixtures/release')])

        nock('https://api.github.com')
          .post('/graphql', body =>
            body.query.includes('query findCommitsWithAssociatedPullRequests')
          )
          .reply(200, require('./fixtures/graphql-commits-merge-commit.json'))

        nock('https://api.github.com')
          .post(
            '/repos/toolmantim/release-drafter-test-project/releases',
            body => {
              expect(body).toMatchObject({
                body: `# What's Changed

## 🚀 Features

* Implement homepage (#3) @TimonVS

## 🐛 Bug Fixes

* Fixed a bug (#4) @TimonVS
`,
                draft: true,
                tag_name: ''
              })
              return true
            }
          )
          .reply(200)

        await probot.receive({
          name: 'push',
          payload: require('./fixtures/push')
        })

        expect.assertions(1)
      })
    })

    describe('with version-template config', () => {
      it('generates next version variables as major.minor.patch', async () => {
        getConfigMock('config-with-major-minor-patch-version-template.yml')

        nock('https://api.github.com')
          .get('/repos/toolmantim/release-drafter-test-project/releases')
          .query(true)
          .reply(200, [require('./fixtures/release')])

        nock('https://api.github.com')
          .post('/graphql', body =>
            body.query.includes('query findCommitsWithAssociatedPullRequests')
          )
          .reply(200, require('./fixtures/graphql-commits-merge-commit.json'))

        nock('https://api.github.com')
          .post(
            '/repos/toolmantim/release-drafter-test-project/releases',
            body => {
              expect(body).toMatchObject({
                body: `Placeholder with example. Automatically calculated values are next major=3.0.0, minor=2.1.0, patch=2.0.1`,
                draft: true,
                name: 'v2.0.1 (Code name: Placeholder)',
                tag_name: 'v2.0.1'
              })
              return true
            }
          )
          .reply(200)

        await probot.receive({
          name: 'push',
          payload: require('./fixtures/push')
        })

        expect.assertions(1)
      })

      it('generates next version variables as major.minor', async () => {
        getConfigMock('config-with-major-minor-version-template.yml')

        nock('https://api.github.com')
          .get('/repos/toolmantim/release-drafter-test-project/releases')
          .query(true)
          .reply(200, [require('./fixtures/release')])

        nock('https://api.github.com')
          .post('/graphql', body =>
            body.query.includes('query findCommitsWithAssociatedPullRequests')
          )
          .reply(200, require('./fixtures/graphql-commits-merge-commit.json'))

        nock('https://api.github.com')
          .post(
            '/repos/toolmantim/release-drafter-test-project/releases',
            body => {
              expect(body).toMatchObject({
                body: `Placeholder with example. Automatically calculated values are next major=3.0, minor=2.1, patch=2.0`,
                draft: true,
                name: 'v2.1 (Code name: Placeholder)',
                tag_name: 'v2.1'
              })
              return true
            }
          )
          .reply(200)

        await probot.receive({
          name: 'push',
          payload: require('./fixtures/push')
        })

        expect.assertions(1)
      })

      it('generates next version variables as major', async () => {
        getConfigMock('config-with-major-version-template.yml')

        nock('https://api.github.com')
          .get('/repos/toolmantim/release-drafter-test-project/releases')
          .query(true)
          .reply(200, [require('./fixtures/release')])

        nock('https://api.github.com')
          .post('/graphql', body =>
            body.query.includes('query findCommitsWithAssociatedPullRequests')
          )
          .reply(200, require('./fixtures/graphql-commits-merge-commit.json'))

        nock('https://api.github.com')
          .post(
            '/repos/toolmantim/release-drafter-test-project/releases',
            body => {
              expect(body).toMatchObject({
                body: `Placeholder with example. Automatically calculated values are next major=3, minor=2, patch=2`,
                draft: true,
                name: 'v3 (Code name: Placeholder)',
                tag_name: 'v3'
              })
              return true
            }
          )
          .reply(200)

        await probot.receive({
          name: 'push',
          payload: require('./fixtures/push')
        })

        expect.assertions(1)
      })
    })
<<<<<<< HEAD
    describe('custom replacers', () => {
      it('sets $CHANGES based on all commits, and $PREVIOUS_TAG to blank', async () => {
        getConfigMock('config-with-replacers.yml')
=======

    describe('merging strategies', () => {
      describe('merge commit', () => {
        it('sets $CHANGES based on all commits', async () => {
          getConfigMock()

          nock('https://api.github.com')
            .post('/graphql', body =>
              body.query.includes('query findCommitsWithAssociatedPullRequests')
            )
            .reply(200, require('./fixtures/graphql-commits-merge-commit.json'))

          nock('https://api.github.com')
            .get(
              '/repos/toolmantim/release-drafter-test-project/releases?per_page=100'
            )
            .reply(200, [])

          nock('https://api.github.com')
            .post(
              '/repos/toolmantim/release-drafter-test-project/releases',
              body => {
                expect(body).toMatchObject({
                  body: `# What's Changed

* Fixed a bug (#4) @TimonVS
* Implement homepage (#3) @TimonVS
* Add Prettier config (#2) @TimonVS
* Add EditorConfig (#1) @TimonVS
`,
                  draft: true,
                  tag_name: ''
                })
                return true
              }
            )
            .reply(200)

          const payload = require('./fixtures/push')

          await probot.receive({
            name: 'push',
            payload
          })

          expect.assertions(1)
        })
      })

      describe('rebase merging', () => {
        it('sets $CHANGES based on all commits', async () => {
          getConfigMock()

          nock('https://api.github.com')
            .post('/graphql', body =>
              body.query.includes('query findCommitsWithAssociatedPullRequests')
            )
            .reply(
              200,
              require('./fixtures/graphql-commits-rebase-merging.json')
            )

          nock('https://api.github.com')
            .get(
              '/repos/toolmantim/release-drafter-test-project/releases?per_page=100'
            )
            .reply(200, [])

          nock('https://api.github.com')
            .post(
              '/repos/toolmantim/release-drafter-test-project/releases',
              body => {
                expect(body).toMatchObject({
                  body: `# What's Changed

* Fixed a bug (#4) @TimonVS
* Implement homepage (#3) @TimonVS
* Add Prettier config (#2) @TimonVS
* Add EditorConfig (#1) @TimonVS
`,
                  draft: true,
                  tag_name: ''
                })
                return true
              }
            )
            .reply(200)

          const payload = require('./fixtures/push')

          await probot.receive({
            name: 'push',
            payload
          })

          expect.assertions(1)
        })
      })

      describe('squash merging', () => {
        it('sets $CHANGES based on all commits', async () => {
          getConfigMock()

          nock('https://api.github.com')
            .post('/graphql', body =>
              body.query.includes('query findCommitsWithAssociatedPullRequests')
            )
            .reply(200, require('./fixtures/graphql-commits-squash.json'))

          nock('https://api.github.com')
            .get(
              '/repos/toolmantim/release-drafter-test-project/releases?per_page=100'
            )
            .reply(200, [])

          nock('https://api.github.com')
            .post(
              '/repos/toolmantim/release-drafter-test-project/releases',
              body => {
                expect(body).toMatchObject({
                  body: `# What's Changed

* Fixed a bug (#4) @TimonVS
* Implement homepage (#3) @TimonVS
* Add Prettier config (#2) @TimonVS
* Add EditorConfig (#1) @TimonVS
`,
                  draft: true,
                  tag_name: ''
                })
                return true
              }
            )
            .reply(200)

          const payload = require('./fixtures/push')

          await probot.receive({
            name: 'push',
            payload
          })

          expect.assertions(1)
        })
      })
    })

    describe('pagination', () => {
      it('sets $CHANGES based on all commits', async () => {
        getConfigMock('config.yml')

        nock('https://api.github.com')
          .post('/graphql', body =>
            body.query.includes('query findCommitsWithAssociatedPullRequests')
          )
          .reply(200, require('./fixtures/graphql-commits-paginated-1.json'))
          .post('/graphql', body =>
            body.query.includes('query findCommitsWithAssociatedPullRequests')
          )
          .reply(200, require('./fixtures/graphql-commits-paginated-2.json'))
>>>>>>> ea45e8ec

        nock('https://api.github.com')
          .get(
            '/repos/toolmantim/release-drafter-test-project/releases?per_page=100'
          )
          .reply(200, [])
<<<<<<< HEAD
          .get('/repos/toolmantim/release-drafter-test-project/commits')
          .query(true)
          .reply(200, require('./fixtures/commits'))

        nock('https://api.github.com')
          .get('/repos/toolmantim/release-drafter-test-project/pulls/1')
          .reply(200, require('./fixtures/pull-request-1.json'))
          .get('/repos/toolmantim/release-drafter-test-project/pulls/2')
          .reply(200, require('./fixtures/pull-request-2.json'))
=======
>>>>>>> ea45e8ec

        nock('https://api.github.com')
          .post(
            '/repos/toolmantim/release-drafter-test-project/releases',
            body => {
              expect(body).toMatchObject({
                body: `# What's Changed

<<<<<<< HEAD
* Integrate alien technology (#1000) @another-user
* More cowbell (#1) @toolmantim
=======
* Added great distance (#16) @toolmantim
* Oh hai (#15) @toolmantim
* ❤️ Add MOAR THINGS (#14) @toolmantim
* Add all the tests (#13) @toolmantim
* 🤖 Add robots (#12) @toolmantim
* 🎃 More pumpkins (#11) @toolmantim
* 🐄 Moar cowbell (#10) @toolmantim
* 1️⃣ Switch to a monorepo (#9) @toolmantim
* 👽 Integrate Alien technology (#8) @toolmantim
* Add ⛰ technology (#7) @toolmantim
* 👽 Added alien technology (#6) @toolmantim
* 🙅🏼‍♂️ 🐄 (#5) @toolmantim
* 🐄 More cowbell (#4) @toolmantim
* 🐒 Add monkeys technology (#3) @toolmantim
* Adds a new Widgets API (#2) @toolmantim
* Create new-feature.md (#1) @toolmantim
>>>>>>> ea45e8ec
`,
                draft: true,
                tag_name: ''
              })
              return true
            }
          )
          .reply(200)

        const payload = require('./fixtures/push')

        await probot.receive({
          name: 'push',
          payload
        })

        expect.assertions(1)
      })
    })
  })
})<|MERGE_RESOLUTION|>--- conflicted
+++ resolved
@@ -667,11 +667,6 @@
         expect.assertions(1)
       })
     })
-<<<<<<< HEAD
-    describe('custom replacers', () => {
-      it('sets $CHANGES based on all commits, and $PREVIOUS_TAG to blank', async () => {
-        getConfigMock('config-with-replacers.yml')
-=======
 
     describe('merging strategies', () => {
       describe('merge commit', () => {
@@ -832,25 +827,12 @@
             body.query.includes('query findCommitsWithAssociatedPullRequests')
           )
           .reply(200, require('./fixtures/graphql-commits-paginated-2.json'))
->>>>>>> ea45e8ec
 
         nock('https://api.github.com')
           .get(
             '/repos/toolmantim/release-drafter-test-project/releases?per_page=100'
           )
           .reply(200, [])
-<<<<<<< HEAD
-          .get('/repos/toolmantim/release-drafter-test-project/commits')
-          .query(true)
-          .reply(200, require('./fixtures/commits'))
-
-        nock('https://api.github.com')
-          .get('/repos/toolmantim/release-drafter-test-project/pulls/1')
-          .reply(200, require('./fixtures/pull-request-1.json'))
-          .get('/repos/toolmantim/release-drafter-test-project/pulls/2')
-          .reply(200, require('./fixtures/pull-request-2.json'))
-=======
->>>>>>> ea45e8ec
 
         nock('https://api.github.com')
           .post(
@@ -859,10 +841,6 @@
               expect(body).toMatchObject({
                 body: `# What's Changed
 
-<<<<<<< HEAD
-* Integrate alien technology (#1000) @another-user
-* More cowbell (#1) @toolmantim
-=======
 * Added great distance (#16) @toolmantim
 * Oh hai (#15) @toolmantim
 * ❤️ Add MOAR THINGS (#14) @toolmantim
@@ -879,7 +857,53 @@
 * 🐒 Add monkeys technology (#3) @toolmantim
 * Adds a new Widgets API (#2) @toolmantim
 * Create new-feature.md (#1) @toolmantim
->>>>>>> ea45e8ec
+`,
+                draft: true,
+                tag_name: ''
+              })
+              return true
+            }
+          )
+          .reply(200)
+
+        const payload = require('./fixtures/push')
+
+        await probot.receive({
+          name: 'push',
+          payload
+        })
+
+        expect.assertions(1)
+      })
+    })
+    describe('custom replacers', () => {
+      it('sets $CHANGES based on all commits, and $PREVIOUS_TAG to blank', async () => {
+        getConfigMock('config-with-replacers.yml')
+
+        nock('https://api.github.com')
+          .get(
+            '/repos/toolmantim/release-drafter-test-project/releases?per_page=100'
+          )
+          .reply(200, [])
+          .get('/repos/toolmantim/release-drafter-test-project/commits')
+          .query(true)
+          .reply(200, require('./fixtures/commits'))
+
+        nock('https://api.github.com')
+          .get('/repos/toolmantim/release-drafter-test-project/pulls/1')
+          .reply(200, require('./fixtures/pull-request-1.json'))
+          .get('/repos/toolmantim/release-drafter-test-project/pulls/2')
+          .reply(200, require('./fixtures/pull-request-2.json'))
+
+        nock('https://api.github.com')
+          .post(
+            '/repos/toolmantim/release-drafter-test-project/releases',
+            body => {
+              expect(body).toMatchObject({
+                body: `# What's Changed
+
+* Integrate alien technology (#1000) @another-user
+* More cowbell (#1) @toolmantim
 `,
                 draft: true,
                 tag_name: ''
