{
  "name": "release-drafter-github-app",
  "version": "1.0.0",
  "description": "A GitHub app that bumps version numbers in readmes",
  "author": "Tim Lucas <t@toolmantim.com> (https://github.com/toolmantim)",
  "license": "ISC",
  "repository": "toolmantim/release-drafter",
  "scripts": {
    "dev": "nodemon --exec \"npm start\"",
    "start": "probot run ./index.js",
    "now-start": "PRIVATE_KEY=$(echo $PRIVATE_KEY_BASE64 | base64 -d) npm start",
    "lint": "standard --fix",
    "test": "jest && standard",
    "test:watch": "jest --watch --notify --notifyMode=change --coverage",
    "postversion": "npm run test && git push && git push --tags && npm publish && npm run deploy && npm run open-releases",
    "open-releases": "open \"$(node -e 'console.log(`https://github.com/${require(\"./package.json\").repository}/releases`)')\"",
    "deploy": "now && now alias"
  },
  "dependencies": {
    "compare-versions": "3.3.0",
    "probot": "7.0.1",
    "probot-config": "0.1.0",
    "request": "2.87.0"
  },
  "devDependencies": {
<<<<<<< HEAD
    "jest": "23.3.0",
    "nock": "9.4.2",
    "nodemon": "1.17.5",
=======
    "jest": "23.4.0",
    "nock": "9.4.1",
    "nodemon": "1.18.0",
>>>>>>> c783a8b0
    "smee-client": "1.0.2",
    "standard": "11.0.1"
  },
  "engines": {
    "node": ">= 8.3.0"
  },
  "standard": {
    "env": [
      "jest"
    ]
  },
  "jest": {
    "collectCoverage": true,
    "collectCoverageFrom": [
      "index.js",
      "lib/**"
    ]
  }
}<|MERGE_RESOLUTION|>--- conflicted
+++ resolved
@@ -23,15 +23,9 @@
     "request": "2.87.0"
   },
   "devDependencies": {
-<<<<<<< HEAD
-    "jest": "23.3.0",
+    "jest": "23.4.0",
     "nock": "9.4.2",
-    "nodemon": "1.17.5",
-=======
-    "jest": "23.4.0",
-    "nock": "9.4.1",
     "nodemon": "1.18.0",
->>>>>>> c783a8b0
     "smee-client": "1.0.2",
     "standard": "11.0.1"
   },
