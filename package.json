--- conflicted
+++ resolved
@@ -19,13 +19,9 @@
   },
   "dependencies": {
     "compare-versions": "3.4.0",
-<<<<<<< HEAD
     "escape-string-regexp": "^2.0.0",
-    "probot": "9.2.5",
-=======
     "lodash": "4.17.11",
     "probot": "9.2.8",
->>>>>>> ea45e8ec
     "probot-config": "1.0.1",
     "regex-parser": "^2.2.10",
     "request": "2.88.0",
