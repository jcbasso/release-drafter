{
  "name": "release-drafter-github-app",
  "version": "5.1.1",
  "description": "A GitHub app that bumps version numbers in readmes",
  "author": "Tim Lucas <t@toolmantim.com> (https://github.com/toolmantim)",
  "license": "ISC",
  "repository": "https://github.com/toolmantim/release-drafter",
  "scripts": {
    "dev": "nodemon --exec \"npm start\"",
    "start": "probot run ./index.js",
    "now-start": "PRIVATE_KEY=$(echo $PRIVATE_KEY_BASE64 | base64 -d) npm start",
    "test": "jest",
    "test:watch": "jest --watch --notify --notifyMode=change --coverage",
    "lint": "eslint '**/*.js'",
    "prettier": "prettier --write **/*.{js,md,json}",
    "postversion": "npm run test && git push && git push --tags && npm publish && npm run deploy && npm run open-releases",
    "open-releases": "open \"$(node -e 'console.log(`${require(\"./package.json\").repository}/releases`)')\"",
    "deploy": "now && now alias"
  },
  "dependencies": {
    "compare-versions": "3.4.0",
    "escape-string-regexp": "2.0.0",
    "lodash": "4.17.11",
    "probot": "9.2.13",
    "probot-config": "1.0.1",
    "regex-parser": "2.2.10",
<<<<<<< HEAD
    "semver": "6.0.0"
=======
    "request": "2.88.0",
    "semver": "6.1.1"
>>>>>>> 3f060f34
  },
  "devDependencies": {
    "eslint": "5.16.0",
    "eslint-config-prettier": "4.3.0",
    "eslint-plugin-prettier": "3.1.0",
    "husky": "2.3.0",
    "jest": "24.8.0",
    "lint-staged": "8.1.7",
    "nock": "10.0.6",
    "nock-knock": "2.0.0",
<<<<<<< HEAD
    "node-fetch": "^2.6.0",
    "nodemon": "1.19.0",
=======
    "nodemon": "1.19.1",
>>>>>>> 3f060f34
    "prettier": "1.17.1",
    "smee-client": "1.1.0"
  },
  "engines": {
    "node": ">= 8.3.0"
  },
  "jest": {
    "collectCoverage": true,
    "collectCoverageFrom": [
      "index.js",
      "lib/**"
    ]
  },
  "husky": {
    "hooks": {
      "pre-commit": "lint-staged"
    }
  },
  "lint-staged": {
    "*.js": [
      "eslint --fix",
      "git add"
    ],
    "*.{json,css,md}": [
      "prettier --write",
      "git add"
    ]
  }
}<|MERGE_RESOLUTION|>--- conflicted
+++ resolved
@@ -24,12 +24,8 @@
     "probot": "9.2.13",
     "probot-config": "1.0.1",
     "regex-parser": "2.2.10",
-<<<<<<< HEAD
-    "semver": "6.0.0"
-=======
     "request": "2.88.0",
     "semver": "6.1.1"
->>>>>>> 3f060f34
   },
   "devDependencies": {
     "eslint": "5.16.0",
@@ -40,12 +36,8 @@
     "lint-staged": "8.1.7",
     "nock": "10.0.6",
     "nock-knock": "2.0.0",
-<<<<<<< HEAD
     "node-fetch": "^2.6.0",
-    "nodemon": "1.19.0",
-=======
     "nodemon": "1.19.1",
->>>>>>> 3f060f34
     "prettier": "1.17.1",
     "smee-client": "1.1.0"
   },
